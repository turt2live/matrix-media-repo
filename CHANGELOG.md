# Changelog

All notable changes to this project will be documented in this file.

The format is based on [Keep a Changelog](https://keepachangelog.com/en/1.0.0/), and this project adheres to 
[Semantic Versioning](https://semver.org/spec/v2.0.0.html).

## [Unreleased]

<<<<<<< HEAD
### Deprecation notices

In a future version (likely the next), the in-memory cache support will be removed. Instead, please use the Redis
caching that is now supported properly by this release, or disable caching if not applicable for your deployment.

### Changed

* Support the Redis config at the root level of the config, promoting it to a proper feature.

### Fixed

* Improved performance of datastore selection when only one datastore is eligible to contain media.
=======
## [1.2.8] - April 30th, 2021

### Fixed

* Fixed crashes when internal workers encounter panics.
>>>>>>> 047945f8

## [1.2.7] - April 19th, 2021

### Security advisories

This release includes a fix for [CVE-2021-29453](https://github.com/turt2live/matrix-media-repo/security/advisories/GHSA-j889-h476-hh9h).

Server administrators are recommended to upgrade as soon as possible. This issue is considered to be exploited in the wild
due to some deployments being affected unexpectedly.

### Added

* Added support for structured logging (JSON).

### Changed

* Turned color-coded logs off by default. This can be changed in the config.

### Fixed

* Fixed memory exhaustion when thumbnailing maliciously crafted images.

## [1.2.6] - March 25th, 2021

### Added

* Added ffmpeg and ImageMagick to Docker image to support specialized thumbnail types.

### Fixed

* Handle guest accounts properly. Previously they were still declined, though by coincidence.

## [1.2.5] - March 17th, 2021

### Added

* Added a `-verify` mode to imports to determine if large imports were successful.
* Added optional support for [Sentry](https://sentry.io/) (error reporting).

### Changed

* `Content-Disposition` of plain text files now defaults to `inline`.

### Fixed

* Fixed rich oEmbed URL previews (Twitter).
* Fixed photo oEmbed URL previews (Giphy).
* Fixed orientation parsing for some thumbnails.
* Fixed file name being incorrect on the first download from remote servers.
* Fixed a download inefficiency where remote downloads could use extra bandwidth.
* Fixed a problem where secondary imports can never finish.
* Fixed imports not handling duplicate media IDs.
* Fixed some database connection errors not being handled correctly.

## [1.2.4] - March 5th, 2021

### Fixed

* Fixed build error for modern versions of Go, improving IPFS implementation.

## [1.2.3] - March 4th, 2021

### Added

* Introduced early plugin support (only for antispam for now).
  * Includes a simple OCR plugin to help mitigate text-based image spam.
* Added an `X-Robots-Tag` header to help prevent indexing. Thanks @jellykells!

### Fixed

* Fixed crash when generating some thumbnails of audio.
* Fixed various artifact problems with APNG and GIF thumbnails. Thanks @Sorunome!
* Fixed a missing "unlimited size" check for thumbnails. Thanks @Sorunome!

## [1.2.2] - December 8th, 2020

### Fixed

* Generate JPEG thumbnails for JPEG for reduced file size. Thanks @Sorunome!
* Strip `charset` parameter off binary media for better compatibility with other homeservers.

## [1.2.1] - October 27th, 2020

### Added

* Added a new tool, `export_synapse_for_import`, which can be used to do an offline import from Synapse.
  * After running this tool, use the `gdpr_import` tool to bring the export into the media repo.
* Added thumbnailing support for some audio waveforms (MP3, WAV, OGG, and FLAC).
* Added audio metadata (duration, etc) to the unstable `/info` endpoint. Aligns with [MSC2380](https://github.com/matrix-org/matrix-doc/pull/2380).
* Added simple thumbnailing for MP4 videos.
* Added an `asAttachment` query parameter to download requests per [MSC2702](https://github.com/matrix-org/matrix-doc/pull/2702).

### Fixed

* Fixed thumbnails for invalid JPEGs.
* Fixed incorrect metrics being published when using the Redis cache.
* Fixed errors generating thumbnails when bad EXIF headers were provided.
* Use `r0` instead of `v1` for federation requests. No changes should be needed to configurations or routing - it'll just work.

## [1.2.0] - August 2nd, 2020

### Upgrade notes

**This release contains a database change which might take a while.** In order to support quotas, this
release tracks how much a user has uploaded, which might take a while to initially calculate. If you have
a large database (more than about 100k uploaded files), run the following steps before upgrading:

1. The PostgreSQL script described [here](https://github.com/turt2live/matrix-media-repo/blob/a8951b0562debb9f8ae3b6e517bfc3a84d2e627a/migrations/17_add_user_stats_table_up.sql).
   This can be run while the server is running.
2. If you have no intention of using stats or quotas, you're done (the stats table will be inaccurate). If
   you do plan on using either, run `INSERT INTO user_stats SELECT user_id, SUM(size_bytes) FROM media GROUP BY user_id;`
   which may take a while.
3. Change the owner of the table and function to your media repo's postgresql user. For example, if your postgres
   user is `media`, then run:
   ```sql
   ALTER TABLE user_stats OWNER TO media;
   ALTER FUNCTION track_update_user_media() OWNER TO media; 
   ```

### Added

* Add webp image support. Thanks @Sorunome!
* Add apng image support. Thanks @Sorunome!
* Experimental support for Redis as a cache (in preparation for proper load balancing/HA support).
* Added oEmbed URL preview support.
* Added support for dynamic thumbnails.
* Added a way to prevent certain media from being quarantined (attributes API).
* Added support for quotas.

### Changed

* Remove deprecated support for restricting uploads to certain mime types.
* Remove deprecated support for `forUploads`.
* Clarified what `uploads.minBytes` is intended to be used for.

### Fixed

* GIFs now thumbnail correctly. Thanks @Sorunome!
* Fixed empty Content-Type header on retrieved remote media. Thanks @silkeh!
* Fixed various issues with IPv6 handling. Thanks @silkeh!
* Fixed high database usage for uploads when only one datastore is present.
* Fixed incorrect HTTP status codes for bad thumbnail requests.
* Fixed dimension checking on thumbnails.
* Fixed handling of EXIF metadata. Thanks @sorunome!
* Fixed handling of URL previews for some encodings.
* Fixed `Cache-Control` headers being present on errors.

## [1.1.3] - July 15th, 2020

### Added

* Added options to cache access tokens for users. This prevents excessive calls to `/account/whoami` on your homeserver, particularly for appservices.
* [Documentation](https://github.com/turt2live/matrix-media-repo/blob/master/docs/contrib/delegation.md) on how to set up delegation with the media repo and Traefik. Thanks @derEisele!

### Changed

* Deprecated support for restricting uploads to certain mime types, due to inability to make it work correctly with encrypted media.
* Removed deprecated `storagePaths` config option. Please use datastores.

### Fixed

* Fixed federation with some homeserver setups (delegation with ports). Thanks @MatMaul!
* Fixed the Synapse import script to not skip duplicated media. Thanks @jaywink!
* Fixed requests to IPv6 hosts. Thanks @MatMaul!
* Removed excessive calls to the database during upload.

## [1.1.2] - April 21st, 2020

### Fixed

* Fixed templates being corrupt in the Docker image.
* Fixed `REPO_CONFIG` environment variable not being respected for auxiliary binaries in the Docker image.

### Changed

* The Docker image now uses the migrations packed into the binary instead of the in-image ones.
* Reduced log spam when someone views an export.

## [1.1.1] - March 26th, 2020

### Added

* Added pprof endpoints for debugging performance. Only enabled with a `MEDIA_PPROF_SECRET_KEY` environment variable.

### Fixed

* Fixed a few very slow memory leaks when using S3 datastores.

## [1.1.0] - March 19th, 2020

### Added

* Added support for [MSC2448](https://github.com/matrix-org/matrix-doc/pull/2448).
* Added support for specifying a `region` to the S3 provider.
* Pass-through the `Accept-Language` header for URL previews, with options to set a default.
* Experimental support for IPFS.
* Consistent inclusion of a charset for certain text `Content-Type`s.
* New metrics for the cache composition reality (`media_cache_num_live_bytes_used` and `media_cache_num_live_items`).

### Fixed

* Fixed thumbnails producing the wrong result.
* Fixed `expireAfterDays` for thumbnails potentially deleting media under some conditions.
* Fixed a bug where items could be double-counted (but not double-stored) in the cache.
* Fixed the cache metrics reporting inaccurate values.
* Fixed a general memory leak in the cache due to inaccurate counting of items in the cache.

### Changed

* Updated to Go 1.14
* Updated the Grafana dashboard and moved it in-tree.

## [1.0.2] - March 3, 2020

### Added

* Added support for a `forKinds: ["all"]` option on datastores.

### Fixed

* Fixed a bug with the cache where it would never expire old entries unless it was pressed for space.
* Fixed a bug with the cache where the minimum cache time trigger would not work.

## [1.0.1] - February 27, 2020

### Fixed

* Fix a memory leak within the cache layers.

## [1.0.0] - January 4, 2020

### Added

* Compile assets (templates and migrations) into the binary for ease of deployment.
* Added binaries to make exports and imports easier.

### Fixed

* Fix error message when an invalid access token is provided.
* Fixed imports not starting in 1.0.0-rc.2.

## [1.0.0-rc.2] - January 3, 2020

### Fixed

* Fixed exports not starting in 1.0.0-rc.1.

## [1.0.0-rc.1] - December 29, 2019

### Added

* First ever release of matrix-media-repo.
* Deduplicate media from all sources.
* Support downloads, thumbnails, URL previews, identicons.
* Support for GDPR-style media exports.
* Support for importing from a previous export (for transferring data between repos).
* Admin utilities for clearing up space and undesirable content.
* Built-in S3 (and S3-like) support.
* Animated thumbnail generation.
* Importing media from an existing Synapse homeserver.
* Support for multiple datastores/locations to store different kinds of media.
* Federation for acquiring remote media.
* Media identification ([MSC2380](https://github.com/matrix-org/matrix-doc/pull/2380)).
* Support for cloning media to the local homeserver.
* Various other features that would be expected like maximum/minimum size controls, rate limiting, etc. Check out the
  sample config for a better idea of what else is possible.

[unreleased]: https://github.com/turt2live/matrix-media-repo/compare/v1.2.7...HEAD
[1.2.8]: https://github.com/turt2live/matrix-media-repo/compare/v1.2.7...v1.2.8
[1.2.6]: https://github.com/turt2live/matrix-media-repo/compare/v1.2.6...v1.2.7
[1.2.6]: https://github.com/turt2live/matrix-media-repo/compare/v1.2.5...v1.2.6
[1.2.5]: https://github.com/turt2live/matrix-media-repo/compare/v1.2.4...v1.2.5
[1.2.4]: https://github.com/turt2live/matrix-media-repo/compare/v1.2.3...v1.2.4
[1.2.3]: https://github.com/turt2live/matrix-media-repo/compare/v1.2.2...v1.2.3
[1.2.2]: https://github.com/turt2live/matrix-media-repo/compare/v1.2.1...v1.2.2
[1.2.1]: https://github.com/turt2live/matrix-media-repo/compare/v1.2.0...v1.2.1
[1.2.0]: https://github.com/turt2live/matrix-media-repo/compare/v1.1.3...v1.2.0
[1.1.3]: https://github.com/turt2live/matrix-media-repo/compare/v1.1.2...v1.1.3
[1.1.2]: https://github.com/turt2live/matrix-media-repo/compare/v1.1.1...v1.1.2
[1.1.1]: https://github.com/turt2live/matrix-media-repo/compare/v1.1.0...v1.1.1
[1.1.0]: https://github.com/turt2live/matrix-media-repo/compare/v1.0.2...v1.1.0
[1.0.2]: https://github.com/turt2live/matrix-media-repo/compare/v1.0.1...v1.0.2
[1.0.1]: https://github.com/turt2live/matrix-media-repo/compare/v1.0.0...v1.0.1
[1.0.0]: https://github.com/turt2live/matrix-media-repo/compare/v1.0.0-rc.2...v1.0.0
[1.0.0-rc.2]: https://github.com/turt2live/matrix-media-repo/compare/v1.0.0-rc.1...v1.0.0-rc.2
[1.0.0-rc.1]: https://github.com/turt2live/matrix-media-repo/releases/tag/v1.0.0-rc.1<|MERGE_RESOLUTION|>--- conflicted
+++ resolved
@@ -7,7 +7,6 @@
 
 ## [Unreleased]
 
-<<<<<<< HEAD
 ### Deprecation notices
 
 In a future version (likely the next), the in-memory cache support will be removed. Instead, please use the Redis
@@ -20,13 +19,12 @@
 ### Fixed
 
 * Improved performance of datastore selection when only one datastore is eligible to contain media.
-=======
+
 ## [1.2.8] - April 30th, 2021
 
 ### Fixed
 
 * Fixed crashes when internal workers encounter panics.
->>>>>>> 047945f8
 
 ## [1.2.7] - April 19th, 2021
 
