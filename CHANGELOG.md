--- conflicted
+++ resolved
@@ -7,11 +7,9 @@
 
 ## [Unreleased]
 
-<<<<<<< HEAD
 ### Added
 
 * Added support for [MSC2448](https://github.com/matrix-org/matrix-doc/pull/2448).
-* Added support for a `forKinds: ["all"]` option on datastores.
 * Added support for specifying a `region` to the S3 provider.
 * Pass-through the `Accept-Language` header for URL previews, with options to set a default.
 * Experimental support for IPFS.
@@ -23,8 +21,6 @@
 ### Changed
 
 * Updated to Go 1.14
-=======
-*Nothing yet.*
 
 ## [1.0.2] - March 3, 2020
 
@@ -36,7 +32,6 @@
 
 * Fixed a bug with the cache where it would never expire old entries unless it was pressed for space.
 * Fixed a bug with the cache where the minimum cache time trigger would not work.
->>>>>>> 6669cbbb
 
 ## [1.0.1] - February 27, 2020
 
